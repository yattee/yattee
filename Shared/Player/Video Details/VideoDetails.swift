--- conflicted
+++ resolved
@@ -222,11 +222,8 @@
             .frame(maxWidth: .infinity, alignment: .leading)
             .contentShape(Rectangle())
             .padding(.horizontal, 16)
-<<<<<<< HEAD
             // swiftlint:disable trailing_closure
-=======
             // TODO: when setting tvOS minimum to 16, the platform modifier can be removed
->>>>>>> b3d73aae
             #if !os(tvOS)
                 .simultaneousGesture( // Simultaneous gesture to prioritize button tap
                     TapGesture(count: 2).onEnded {
