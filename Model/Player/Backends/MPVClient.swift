--- conflicted
+++ resolved
@@ -69,6 +69,9 @@
         // PLAYBACK //
         checkError(mpv_set_option_string(mpv, "keep-open", "yes"))
         checkError(mpv_set_option_string(mpv, "deinterlace", Defaults[.mpvDeinterlace] ? "yes" : "no"))
+        checkError(mpv_set_option_string(mpv, "sub-scale", Defaults[.captionsFontScaleSize]))
+        checkError(mpv_set_option_string(mpv, "sub-color", Defaults[.captionsFontColor]))
+        checkError(mpv_set_option_string(mpv, "user-agent", UserAgentManager.shared.userAgent))
 
         // GPU //
 
@@ -93,14 +96,7 @@
         checkError(mpv_set_option_string(mpv, "audio-demuxer", "lavf"))
         checkError(mpv_set_option_string(mpv, "sub-demuxer", "lavf"))
         checkError(mpv_set_option_string(mpv, "demuxer-lavf-analyzeduration", "1"))
-<<<<<<< HEAD
-        checkError(mpv_set_option_string(mpv, "deinterlace", Defaults[.mpvDeinterlace] ? "yes" : "no"))
-        checkError(mpv_set_option_string(mpv, "sub-scale", Defaults[.captionsFontScaleSize]))
-        checkError(mpv_set_option_string(mpv, "sub-color", Defaults[.captionsFontColor]))
-        checkError(mpv_set_option_string(mpv, "user-agent", UserAgentManager.shared.userAgent))
-=======
         checkError(mpv_set_option_string(mpv, "demuxer-lavf-probe-info", Defaults[.mpvDemuxerLavfProbeInfo]))
->>>>>>> e44c7f84
 
         checkError(mpv_initialize(mpv))
 
